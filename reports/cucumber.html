<!DOCTYPE html>
<html>
  <head>
    <title>Cucumber Feature Report</title>
    <link rel="stylesheet" href="https://stackpath.bootstrapcdn.com/bootstrap/3.4.1/css/bootstrap.min.css" >
    <style type="text/css">
      .panel-heading {
    padding: 0;
}

@media (min-width: 768px) {
    .pull-right-lg {
        float: left;
    }
}

@media (min-width: 992px) and (max-width: 1199px) {
    .pull-right-lg {
        float: right;
    }
}

@media (min-width: 768px) and (max-width: 991px) {
    .pull-right-lg {
        float: right;
    }
}

@media (min-width: 1200px) {
    .pull-right-lg {
        float: right;
    }
}

.left {
    float: left;
}

.metadata {
    overflow: auto;
    letter-spacing: 0.2px;
    border-color: white;
    line-height: 1.6;
    color: #4d4d4d;
    font-family: "Helvetica Neue", "Helvetica", Helvetica, Arial, sans-serif;
    font-size: 13px;
    padding-bottom: 3px;
}

.panel-heading a {
    padding: 10px 15px;
    display: block;
    position: relative;
    text-decoration: none;
}

.panel-heading i.glyphicon-chevron-down {
    display: none;
}

.panel-heading i.glyphicon-chevron-right {
    display: inline-block;
}

.panel-heading.open i.glyphicon-chevron-down {
    display: inline-block;
}

.panel-heading.open i.glyphicon-chevron-right {
    display: none;
}

.generated-on {
    text-align: right;
    padding-bottom: 10px;
}

.panel-title b {
    padding-right: 10px;
}

.panel-heading .label-container {
    position: absolute;
    top: 8px;
    right: 8px;
}

.panel-heading .label-container label {
    margin-left: 5px;
    padding: 5px;
}

.navbar .label-container {
    position: absolute;
    right: 10px;
    top: 14px;
}

.navbar {
    margin-bottom: 10px;
}

.navbar .label {
    font-size: 20px;
}

.navbar .project-name {
    position: absolute;
    top: 10px;
    left: 50%;
    margin-left: -100px;
    text-align: center;
    font-size: 20px;
    font-weight: bold;
}

.tags {
    margin-left: 18px;
    margin-right: 20px;
    padding-top: 5px;
    margin-bottom: -4px;
}

.tag {
    font-size: 13px;
    color: #696969;
    letter-spacing: 0.3px;
    font-weight: bold;
    font-family: "Helvetica Neue", "Helvetica", Helvetica, Arial, sans-serif;
}

.chart {
    padding-bottom: 15px;
}

div.chart div div svg rect {
    fill: #f5f5f5;
}

.arguments {
    margin-left: 30px;
    margin-top: 1em;
    margin-bottom: 15px;
}

#directory {
    background-color: #f0f0f0;
}

.screenshot {
    padding: 2% 0 2% 0;
}

.description {
    background-color: white;
    border-color: white;
    line-height: 1.6;
    color: #6f6f6f;
    font-weight: 400;
    font-family: "Helvetica Neue", "Helvetica", Helvetica, Arial, sans-serif;
    font-size: 14px;
    padding: 0.1em 0.5em 1.2em 1.5em
}

#scenario-description {
    padding-bottom: 1em;
    padding-left: 0.2em;
}

.scrollBar {
    overflow-x: scroll;
}

table {
    border-collapse: collapse;
}

table, th, td {
    border: 1px solid black;
}

th, td {
    text-align: left;
    padding: 8px;
}

th {
    background-color: #f5f5f5;
    color: black;
}

.info {
    background-color: #fbfbfb;
}

pre {
    display: block;
    padding: 10px;
    margin-top: 1em;
    margin-right: 3em;
    font-size: 13px;
    line-height: 1.42857143;
    word-break: break-all;
    word-wrap: break-word;
    color: #333;
    background-color: #f5f5f5;
    border: 1px solid #ccc;
    border-radius: 4px;
}

.step-duration {
    float: right;
    color: #BDBDBD;
}

.footer-div {
    text-align: right;
    vertical-align: middle;
    height: 3.5%;
    width: 100%;
}

.footer-container {
    margin-right: 10px;
    margin-top: 5px;
    width: 18%;
    z-index: 10;
    position: absolute;
    right: 0;
    bottom: 10px;
    text-align: center;
    background-color: transparent;
}

.show-modal:hover {
    background-color: #f0f0f0;
}

.footer-link {
    font-size: 13px;
    float: right;
}

.footer-link:hover {
    color: darkgray;
}

.steps {
    padding-left: 10px;
    padding-right: 10px;
    margin-bottom: -4px;
}

.all-features {
    padding-top: 0.6em;
}

.keyword {
    color: #616161;
}

.feature-passed {
    display: block;
}

.feature-failed{
    display: block;
}

    </style>
    <meta charset="UTF-8">
  </head>
  <body>

    <div class="navbar navbar-default navbar-static-top" role="navigation">
      <div class="container">
        <div class="navbar-header">
        
          <a class="navbar-brand">Cucumberjs Report</a>
          <div class="project-name visible-md visible-lg">cucumber-playground</div>
          <div class="label-container">
            <span class="label label-success" onclick="toggle('.feature-passed')" title=scenarios>Passed: 1</span>
            <span class="label label-danger" onclick="toggle('.feature-failed')" title=scenarios>Failed: 1</span>
          </div>
        </div>
      </div>
    </div>

    <div class="container">

<<<<<<< HEAD
      <div class="generated-on">Wed Jun 10 2020 14:11:05 GMT+1000 (Australian Eastern Standard Time)</div>
=======
      <div class="generated-on">Wed Jun 10 2020 14:05:37 GMT+1000 (Australian Eastern Standard Time)</div>
>>>>>>> c028faf1

      <div class="row">
        <div class="chart col-lg-6 col-md-6" id="piechart_features"></div>
        <div class="chart col-lg-6 col-md-6" id="piechart_scenarios"></div>
      </div>

      

      


<div class="row" xmlns="http://www.w3.org/1999/html">


<div class="feature-failed">

    <div class="col-lg-6 col-md-6">
        <div class="panel panel-default">
            <div class="panel-heading">
                <h4 class="panel-title">
                    
                    <div class="tags">
                    </div>
                    
<<<<<<< HEAD
                    <a data-toggle="collapse" href="#collapseFeaturecucumber_playground6dbb2463-7585-4a1b-89ea-987667b4ff04">
=======
                    <a data-toggle="collapse" href="#collapseFeaturecucumber_playground0467f7ef-9d0b-4c7b-ba13-95479636949c">
>>>>>>> c028faf1
                        <i class="glyphicon glyphicon-chevron-right"></i>
                        <i class="glyphicon glyphicon-chevron-down"></i>
                        <b>Feature:</b>Opening App
                        <span class="label-container">
              <span class="label label-success"
                                                         title="1 Scenarios Passed">1</span>
              <span class="label label-danger"
                                                         title="1 Scenarios Failed">1</span>
              
              
              
              
                        </span>
                    </a>
                </h4>
            </div>
<<<<<<< HEAD
            <div id="collapseFeaturecucumber_playground6dbb2463-7585-4a1b-89ea-987667b4ff04" class="panel-collapse collapse">
=======
            <div id="collapseFeaturecucumber_playground0467f7ef-9d0b-4c7b-ba13-95479636949c" class="panel-collapse collapse">
>>>>>>> c028faf1
                <div class="panel-body">
                    
                    <div class="description">  As a user I want to open the app so that I can begin use</div>
                    
                    
                    
                    <div class="panel panel-default">
                        <div class="panel-heading">
                            <h4 class="panel-title">
                                
                                
                                <div class="tags">
                                </div>
                                
<<<<<<< HEAD
                                <a data-toggle="collapse" href="#collapseScenariocucumber_playgrounda3671bf8-8abd-490d-88b8-cf04bacd9a0f">
=======
                                <a data-toggle="collapse" href="#collapseScenariocucumber_playgroundca0395be-03af-4980-9255-b43cea680eb7">
>>>>>>> c028faf1
                                    <div>

                                        <div style="padding-right: 50px">
                                            <i class="glyphicon glyphicon-chevron-right"></i>
                                            <i class="glyphicon glyphicon-chevron-down"></i>
                                            <b>Scenario:</b>Another test scenario
                                        </div>
                                        <div>
                            <span class="label-container">
                              <span class="label label-success"
                                                               title="2 Steps Passed">2</span>
                              
                              
                              
                              <span class="label label-danger"
                                                               title="1 Steps Failed">1</span>
                              
                            </span>
                                        </div>
                                    </div>
                                    <div><small><i></i></small></div>
                                </a>
                            </h4>
                        </div>
<<<<<<< HEAD
                        <div id="collapseScenariocucumber_playgrounda3671bf8-8abd-490d-88b8-cf04bacd9a0f"
=======
                        <div id="collapseScenariocucumber_playgroundca0395be-03af-4980-9255-b43cea680eb7"
>>>>>>> c028faf1
                             class="panel-collapse collapse">
                            <div class="panel-body">
                                <div></div>
                                
                                
                                
                                <p class="scenario-container">
                                <div class="row steps">
                                    
                                    
                                    <span class="label label-success" title="Success"><i
                                            class="glyphicon glyphicon-ok"></i></span>
                                    
                                    
                                    <span class="text">
                        <span class="keyword highlight">Given </span>
                          <span> a new scenario</span>
                            
                          
                              <span class="step-duration">
                               1ms
                              </span>
                            
                         
                            
                          
                          <!-- Adding data table data-->
                          
                      </span>
                                
                                

                                    

                                    

                                    

                                    
                                </div>
                                </p>
                                
                                
                                
                                <p class="scenario-container">
                                <div class="row steps">
                                    
                                    
                                    <span class="label label-success" title="Success"><i
                                            class="glyphicon glyphicon-ok"></i></span>
                                    
                                    
                                    <span class="text">
                        <span class="keyword highlight">When </span>
                          <span> adding the value</span>
                            
                          
                              <span class="step-duration">
                               1ms
                              </span>
                            
                         
                            
                          
                          <!-- Adding data table data-->
                          
                      </span>
                                
                                

                                    

                                    

                                    

                                    
                                </div>
                                </p>
                                
                                
                                
                                <p class="scenario-container">
                                <div class="row steps">
                                    
                                    
                                    <span class="label label-danger" title="Failed"><i
                                            class="glyphicon glyphicon-remove"></i></span>
                                    
                                    
                                    <span class="text">
                        <span class="keyword highlight">Then </span>
                          <span> value should be in test</span>
                            
                          
                              <span class="step-duration">
                               5ms
                              </span>
                            
                         
                            
                          
                          <!-- Adding data table data-->
                          
                      </span>
                                
                                

                                    
                                    <a href="#error0_02"
                                       data-toggle="collapse" class="toggle">Show Error +</a>
                                    <div id="error0_02"
                                         class="collapse">
                                        <pre class="info show-modal"
                                             data-toggle="modal"
                                             style="cursor: pointer"
                                             data-target="#error-modal-0_02">
                                            <br> {"matcherResult":{"actual":"An expected result","expected":"an new unexpected result","name":"toEqual","pass":false}}</pre>
                                    </div>

                                <div class="modal fade" id="error-modal-0_02" tabindex="-1" role="dialog"
                                     aria-labelledby="stacktraceModalLabel" aria-hidden="true">
                                    <div class="modal-dialog modal-lg">
                                        <div class="modal-content">
                                            <div class="modal-header">
                                                <button type="button" class="close" data-dismiss="modal"
                                                        aria-label="Close"><span aria-hidden="true">&times;</span>
                                                </button>
                                                <h4 class="modal-title" id="error-modal-title">
                                                    Error
                                                </h4>
                                            </div>
                                            <div class="modal-body">
                                                <h5>
                                                    <pre><br>{"matcherResult":{"actual":"An expected result","expected":"an new unexpected result","name":"toEqual","pass":false}}</pre>
                                                </h5>
                                            </div>

                                            <div class="modal-footer">
                                                <button type="button" class="btn btn-default" data-dismiss="modal">
                                                    Close
                                                </button>
                                            </div>
                                        </div>
                                    </div>
                                </div>


                                    

                                    

                                    

                                    
                                </div>
                                </p>
                                
                                
                            </div>
                        </div>
                    </div>
                    
                    
                    <div class="panel panel-default">
                        <div class="panel-heading">
                            <h4 class="panel-title">
                                
                                
                                <div class="tags">
                                </div>
                                
                                <a data-toggle="collapse" href="#collapseScenariocucumber_playgroundf05ffaa0-4f13-42d4-b5fe-260a238ddb2a">
                                    <div>

                                        <div style="padding-right: 30px">
                                            <i class="glyphicon glyphicon-chevron-right"></i>
                                            <i class="glyphicon glyphicon-chevron-down"></i>
                                            <b>Scenario:</b>Opening the home screen
                                        </div>
                                        <div>
                            <span class="label-container">
                              <span class="label label-success"
                                                               title="5 Steps Passed">5</span>
                              
                              
                              
                              
                              
                            </span>
                                        </div>
                                    </div>
                                    <div><small><i></i></small></div>
                                </a>
                            </h4>
                        </div>
                        <div id="collapseScenariocucumber_playgroundf05ffaa0-4f13-42d4-b5fe-260a238ddb2a"
                             class="panel-collapse collapse">
                            <div class="panel-body">
                                <div></div>
                                
                                
                                
                                <p class="scenario-container">
                                <div class="row steps">
                                    
                                    
                                    <span class="label label-success" title="Success"><i
                                            class="glyphicon glyphicon-ok"></i></span>
                                    
                                    
                                    <span class="text">
                        <span class="keyword highlight">Given </span>
                          <span> that the app is running</span>
                            
                          
                              <span class="step-duration">
                               1ms
                              </span>
                            
                         
                            
                          
                          <!-- Adding data table data-->
                          
                      </span>
                                
                                

                                    

                                    

                                    

                                    
                                </div>
                                </p>
                                
                                
                                
                                <p class="scenario-container">
                                <div class="row steps">
                                    
                                    
                                    <span class="label label-success" title="Success"><i
                                            class="glyphicon glyphicon-ok"></i></span>
                                    
                                    
                                    <span class="text">
                        <span class="keyword highlight">And </span>
                          <span> new test</span>
                            
                          
                              <span class="step-duration">
                               1ms
                              </span>
                            
                         
                            
                          
                          <!-- Adding data table data-->
                          
                      </span>
                                
                                

                                    

                                    

                                    

                                    
                                </div>
                                </p>
                                
                                
<<<<<<< HEAD
=======
                            </div>
                        </div>
                    </div>
                    
                    
                    <div class="panel panel-default">
                        <div class="panel-heading">
                            <h4 class="panel-title">
                                
                                
                                <div class="tags">
                                </div>
                                
                                <a data-toggle="collapse" href="#collapseScenariocucumber_playground3fb02ea2-bc94-4719-a91e-ffea21cbbfee">
                                    <div>

                                        <div style="padding-right: 50px">
                                            <i class="glyphicon glyphicon-chevron-right"></i>
                                            <i class="glyphicon glyphicon-chevron-down"></i>
                                            <b>Scenario:</b>Another test scenario
                                        </div>
                                        <div>
                            <span class="label-container">
                              <span class="label label-success"
                                                               title="2 Steps Passed">2</span>
                              
                              
                              
                              <span class="label label-danger"
                                                               title="1 Steps Failed">1</span>
                              
                            </span>
                                        </div>
                                    </div>
                                    <div><small><i></i></small></div>
                                </a>
                            </h4>
                        </div>
                        <div id="collapseScenariocucumber_playground3fb02ea2-bc94-4719-a91e-ffea21cbbfee"
                             class="panel-collapse collapse">
                            <div class="panel-body">
                                <div></div>
                                
                                
>>>>>>> c028faf1
                                
                                <p class="scenario-container">
                                <div class="row steps">
                                    
                                    
                                    <span class="label label-success" title="Success"><i
                                            class="glyphicon glyphicon-ok"></i></span>
                                    
                                    
                                    <span class="text">
                        <span class="keyword highlight">When </span>
                          <span> Campbell opens the app</span>
                            
                          
                              <span class="step-duration">
                               1ms
                              </span>
                            
                         
                            
                          
                          <!-- Adding data table data-->
                          
                      </span>
                                
                                

                                    

                                    

                                    

                                    
                                </div>
                                </p>
                                
                                
                                
                                <p class="scenario-container">
                                <div class="row steps">
                                    
                                    
                                    <span class="label label-success" title="Success"><i
                                            class="glyphicon glyphicon-ok"></i></span>
                                    
                                    
                                    <span class="text">
                        <span class="keyword highlight">And </span>
                          <span> another condition</span>
                            
                          
                              <span class="step-duration">
                               1ms
                              </span>
                            
                         
                            
                          
                          <!-- Adding data table data-->
                          
                      </span>
                                
                                

                                    

                                    

                                    

                                    
                                </div>
                                </p>
                                
                                
                                
                                <p class="scenario-container">
                                <div class="row steps">
                                    
                                    
                                    <span class="label label-danger" title="Failed"><i
                                            class="glyphicon glyphicon-remove"></i></span>
                                    
                                    
                                    <span class="text">
                        <span class="keyword highlight">Then </span>
                          <span> the app shows home screen</span>
                            
                          
                              <span class="step-duration">
                               5ms
                              </span>
                            
                         
                            
                          
                          <!-- Adding data table data-->
                          
                      </span>
                                
                                

                                    
                                    <a href="#error0_12"
                                       data-toggle="collapse" class="toggle">Show Error +</a>
                                    <div id="error0_12"
                                         class="collapse">
                                        <pre class="info show-modal"
                                             data-toggle="modal"
                                             style="cursor: pointer"
                                             data-target="#error-modal-0_12">
                                            <br> {"matcherResult":{"actual":"An expected result","expected":"an unexpected result","name":"toEqual","pass":false}}</pre>
                                    </div>

                                <div class="modal fade" id="error-modal-0_12" tabindex="-1" role="dialog"
                                     aria-labelledby="stacktraceModalLabel" aria-hidden="true">
                                    <div class="modal-dialog modal-lg">
                                        <div class="modal-content">
                                            <div class="modal-header">
                                                <button type="button" class="close" data-dismiss="modal"
                                                        aria-label="Close"><span aria-hidden="true">&times;</span>
                                                </button>
                                                <h4 class="modal-title" id="error-modal-title">
                                                    Error
                                                </h4>
                                            </div>
                                            <div class="modal-body">
                                                <h5>
                                                    <pre><br>{"matcherResult":{"actual":"An expected result","expected":"an unexpected result","name":"toEqual","pass":false}}</pre>
                                                </h5>
                                            </div>

                                            <div class="modal-footer">
                                                <button type="button" class="btn btn-default" data-dismiss="modal">
                                                    Close
                                                </button>
                                            </div>
                                        </div>
                                    </div>
                                </div>


                                    

                                    

                                    

                                    
                                </div>
                                </p>
                                
                                
                            </div>
                        </div>
                    </div>
                    
                </div>
            </div>
        </div>
    </div>
    
</div>

</div>



    </div>

    <div class="navbar-fixed-bottom row-fluid footer-div ">
      <div class="navbar-inner">
        <div class="footer-container">
          <a  target="_blank" href="https://www.npmjs.com/package/cucumber-html-reporter">
            <div class="text-muted footer-link">
              generated by @cucumber-html-reporter
            </div>
             </a>
        </div>
      </div>
    </div>

    <script src="https://code.jquery.com/jquery-1.12.4.min.js" integrity="sha384-nvAa0+6Qg9clwYCGGPpDQLVpLNn0fRaROjHqs13t4Ggj3Ez50XnGQqc/r8MhnRDZ" crossorigin="anonymous"></script>
    <script src="https://stackpath.bootstrapcdn.com/bootstrap/3.4.1/js/bootstrap.min.js" integrity="sha384-aJ21OjlMXNL5UyIl/XNwTMqvzeRMZH2w8c5cRVpzpU8Y5bApTppSuUkhZXN0VxHd" crossorigin="anonymous"></script>
    <script src="https://cdnjs.cloudflare.com/ajax/libs/moment.js/2.5.1/moment.min.js"></script>
    <script type="text/javascript" src="https://www.google.com/jsapi"></script>
    <script type="text/javascript">
        google.load("visualization", "1", {packages: ["corechart"]});
        google.setOnLoadCallback(function() {drawChart({
                                                            "title" : "Features",
                                                            "failed" : 1,
                                                            "passed" : 0,
                                                            "notdefined" : 0,
                                                            "pending" : 0,
                                                            "skipped" : 0,
                                                            "ambiguous" : 0
                                                        })
                                            });
        google.setOnLoadCallback(function() {drawChart({
                                                            "title" : "Scenarios",
                                                            "failed" : 1,
                                                            "passed" : 1,
                                                            "notdefined" : 0,
                                                            "pending" : 0,
                                                            "skipped" : 0,
                                                            "ambiguous" : 0
                                                        })
                                            });
    </script>
    <script>
      $(document).ready(function() {
    $('.collapse').on('hide.bs.collapse', function(e) {
        e.stopPropagation();
        $(this).prev().removeClass('open');
    }).on('show.bs.collapse', function(e) {
        e.stopPropagation();
        $(this).prev().addClass('open');
    });

    var $generated = $('.generated-on');

    $generated.text('Generated ' + moment($generated.text()).fromNow());
});

function toggle(className) {
  var x = $(className);
  if ( x.css('display') === "none") {
    x.css('display', 'block');
  } else {
    x.css('display', 'none');
  }
}

      function drawChart(chartData) {
    var data = google.visualization.arrayToDataTable([
        ['Task', 'Cucumber Results'],
        ['Passed', chartData.passed],
        ['Failed', chartData.failed],
        ['Pending', chartData.pending],
        ['Undefined', chartData.notdefined],
        ['Ambiguous', chartData.ambiguous],
        ['Skipped', chartData.skipped]        
    ]);

    var total = chartData.passed + chartData.failed + (chartData.pending || 0) + (chartData.notdefined || 0) + (chartData.ambiguous || 0) + (chartData.skipped || 0);
    var title;

    if (total === 1) {
        title = total + ' ' + chartData.title.slice(0, -1)
    } else {
        title = total + ' ' + chartData.title;
    }

    var options = {
        width: '100%',
        height: 240,
        title: title,
        is3D: true,
        colors: ['#5cb85c', '#d9534f', '#999', '#5bc0de', '#428bca', '#f0ad4e'],
        fontSize: '13',
        fontName: '"Helvetica Neue", "Helvetica", Helvetica, Arial, sans-serif',
        slices: {
            1: {offset: 0.4},
            2: {offset: 0.4},
            3: {offset: 0.4},
            4: {offset: 0.4},
            5: {offset: 0.4},
            6: {offset: 0.4}
        },
        titleTextStyle: {
            fontSize: '13',
            color: '#5e5e5e'
        }
    };

    var chart = new google.visualization.PieChart(document.getElementById('piechart_' + chartData.title.toLowerCase()));

    function selectHandler() {
      var selectedItem = chart.getSelection()[0];
      if (selectedItem) {
        var featureStatus = data.getValue(selectedItem.row, 0);
        if (featureStatus === 'Passed'){
            var x = $('.feature-passed');
        }else{
            var x = $('.feature-failed');
        }
        if (x && x.css('display') === "none") {
          x.css('display', 'block');
        } else {
          x.css('display', 'none');
        }
      }
    }
    google.visualization.events.addListener(chart, 'select', selectHandler);

    chart.draw(data, options);
}

      $('a.toggle').on('click', function(e) {
    e.preventDefault();

    if (!$(this).hasClass('collapse')) {
        if ($(this).text() === 'Screenshot -') {
            // $(this).text('Screenshot +');
            $(this).next('a.screenshot').find('img').hide();
        } else if($(this).text() === 'Screenshot +') {
            // $(this).text('Screenshot -');
            $(this).next('a.screenshot').find('img').show();
        }
    }

    if ($(this).text().includes(' -')) {
        $(this).text($(this).text().replace(' -', ' +'));
    } else {
        $(this).text($(this).text().replace(' +', ' -'));
    }
});

    </script>
  </body>
</html><|MERGE_RESOLUTION|>--- conflicted
+++ resolved
@@ -288,11 +288,7 @@
 
     <div class="container">
 
-<<<<<<< HEAD
-      <div class="generated-on">Wed Jun 10 2020 14:11:05 GMT+1000 (Australian Eastern Standard Time)</div>
-=======
       <div class="generated-on">Wed Jun 10 2020 14:05:37 GMT+1000 (Australian Eastern Standard Time)</div>
->>>>>>> c028faf1
 
       <div class="row">
         <div class="chart col-lg-6 col-md-6" id="piechart_features"></div>
@@ -317,11 +313,7 @@
                     <div class="tags">
                     </div>
                     
-<<<<<<< HEAD
-                    <a data-toggle="collapse" href="#collapseFeaturecucumber_playground6dbb2463-7585-4a1b-89ea-987667b4ff04">
-=======
                     <a data-toggle="collapse" href="#collapseFeaturecucumber_playground0467f7ef-9d0b-4c7b-ba13-95479636949c">
->>>>>>> c028faf1
                         <i class="glyphicon glyphicon-chevron-right"></i>
                         <i class="glyphicon glyphicon-chevron-down"></i>
                         <b>Feature:</b>Opening App
@@ -338,11 +330,7 @@
                     </a>
                 </h4>
             </div>
-<<<<<<< HEAD
-            <div id="collapseFeaturecucumber_playground6dbb2463-7585-4a1b-89ea-987667b4ff04" class="panel-collapse collapse">
-=======
             <div id="collapseFeaturecucumber_playground0467f7ef-9d0b-4c7b-ba13-95479636949c" class="panel-collapse collapse">
->>>>>>> c028faf1
                 <div class="panel-body">
                     
                     <div class="description">  As a user I want to open the app so that I can begin use</div>
@@ -357,213 +345,7 @@
                                 <div class="tags">
                                 </div>
                                 
-<<<<<<< HEAD
-                                <a data-toggle="collapse" href="#collapseScenariocucumber_playgrounda3671bf8-8abd-490d-88b8-cf04bacd9a0f">
-=======
                                 <a data-toggle="collapse" href="#collapseScenariocucumber_playgroundca0395be-03af-4980-9255-b43cea680eb7">
->>>>>>> c028faf1
-                                    <div>
-
-                                        <div style="padding-right: 50px">
-                                            <i class="glyphicon glyphicon-chevron-right"></i>
-                                            <i class="glyphicon glyphicon-chevron-down"></i>
-                                            <b>Scenario:</b>Another test scenario
-                                        </div>
-                                        <div>
-                            <span class="label-container">
-                              <span class="label label-success"
-                                                               title="2 Steps Passed">2</span>
-                              
-                              
-                              
-                              <span class="label label-danger"
-                                                               title="1 Steps Failed">1</span>
-                              
-                            </span>
-                                        </div>
-                                    </div>
-                                    <div><small><i></i></small></div>
-                                </a>
-                            </h4>
-                        </div>
-<<<<<<< HEAD
-                        <div id="collapseScenariocucumber_playgrounda3671bf8-8abd-490d-88b8-cf04bacd9a0f"
-=======
-                        <div id="collapseScenariocucumber_playgroundca0395be-03af-4980-9255-b43cea680eb7"
->>>>>>> c028faf1
-                             class="panel-collapse collapse">
-                            <div class="panel-body">
-                                <div></div>
-                                
-                                
-                                
-                                <p class="scenario-container">
-                                <div class="row steps">
-                                    
-                                    
-                                    <span class="label label-success" title="Success"><i
-                                            class="glyphicon glyphicon-ok"></i></span>
-                                    
-                                    
-                                    <span class="text">
-                        <span class="keyword highlight">Given </span>
-                          <span> a new scenario</span>
-                            
-                          
-                              <span class="step-duration">
-                               1ms
-                              </span>
-                            
-                         
-                            
-                          
-                          <!-- Adding data table data-->
-                          
-                      </span>
-                                
-                                
-
-                                    
-
-                                    
-
-                                    
-
-                                    
-                                </div>
-                                </p>
-                                
-                                
-                                
-                                <p class="scenario-container">
-                                <div class="row steps">
-                                    
-                                    
-                                    <span class="label label-success" title="Success"><i
-                                            class="glyphicon glyphicon-ok"></i></span>
-                                    
-                                    
-                                    <span class="text">
-                        <span class="keyword highlight">When </span>
-                          <span> adding the value</span>
-                            
-                          
-                              <span class="step-duration">
-                               1ms
-                              </span>
-                            
-                         
-                            
-                          
-                          <!-- Adding data table data-->
-                          
-                      </span>
-                                
-                                
-
-                                    
-
-                                    
-
-                                    
-
-                                    
-                                </div>
-                                </p>
-                                
-                                
-                                
-                                <p class="scenario-container">
-                                <div class="row steps">
-                                    
-                                    
-                                    <span class="label label-danger" title="Failed"><i
-                                            class="glyphicon glyphicon-remove"></i></span>
-                                    
-                                    
-                                    <span class="text">
-                        <span class="keyword highlight">Then </span>
-                          <span> value should be in test</span>
-                            
-                          
-                              <span class="step-duration">
-                               5ms
-                              </span>
-                            
-                         
-                            
-                          
-                          <!-- Adding data table data-->
-                          
-                      </span>
-                                
-                                
-
-                                    
-                                    <a href="#error0_02"
-                                       data-toggle="collapse" class="toggle">Show Error +</a>
-                                    <div id="error0_02"
-                                         class="collapse">
-                                        <pre class="info show-modal"
-                                             data-toggle="modal"
-                                             style="cursor: pointer"
-                                             data-target="#error-modal-0_02">
-                                            <br> {"matcherResult":{"actual":"An expected result","expected":"an new unexpected result","name":"toEqual","pass":false}}</pre>
-                                    </div>
-
-                                <div class="modal fade" id="error-modal-0_02" tabindex="-1" role="dialog"
-                                     aria-labelledby="stacktraceModalLabel" aria-hidden="true">
-                                    <div class="modal-dialog modal-lg">
-                                        <div class="modal-content">
-                                            <div class="modal-header">
-                                                <button type="button" class="close" data-dismiss="modal"
-                                                        aria-label="Close"><span aria-hidden="true">&times;</span>
-                                                </button>
-                                                <h4 class="modal-title" id="error-modal-title">
-                                                    Error
-                                                </h4>
-                                            </div>
-                                            <div class="modal-body">
-                                                <h5>
-                                                    <pre><br>{"matcherResult":{"actual":"An expected result","expected":"an new unexpected result","name":"toEqual","pass":false}}</pre>
-                                                </h5>
-                                            </div>
-
-                                            <div class="modal-footer">
-                                                <button type="button" class="btn btn-default" data-dismiss="modal">
-                                                    Close
-                                                </button>
-                                            </div>
-                                        </div>
-                                    </div>
-                                </div>
-
-
-                                    
-
-                                    
-
-                                    
-
-                                    
-                                </div>
-                                </p>
-                                
-                                
-                            </div>
-                        </div>
-                    </div>
-                    
-                    
-                    <div class="panel panel-default">
-                        <div class="panel-heading">
-                            <h4 class="panel-title">
-                                
-                                
-                                <div class="tags">
-                                </div>
-                                
-                                <a data-toggle="collapse" href="#collapseScenariocucumber_playgroundf05ffaa0-4f13-42d4-b5fe-260a238ddb2a">
                                     <div>
 
                                         <div style="padding-right: 30px">
@@ -587,7 +369,7 @@
                                 </a>
                             </h4>
                         </div>
-                        <div id="collapseScenariocucumber_playgroundf05ffaa0-4f13-42d4-b5fe-260a238ddb2a"
+                        <div id="collapseScenariocucumber_playgroundca0395be-03af-4980-9255-b43cea680eb7"
                              class="panel-collapse collapse">
                             <div class="panel-body">
                                 <div></div>
@@ -669,8 +451,120 @@
                                 </p>
                                 
                                 
-<<<<<<< HEAD
-=======
+                                
+                                <p class="scenario-container">
+                                <div class="row steps">
+                                    
+                                    
+                                    <span class="label label-success" title="Success"><i
+                                            class="glyphicon glyphicon-ok"></i></span>
+                                    
+                                    
+                                    <span class="text">
+                        <span class="keyword highlight">When </span>
+                          <span> Campbell opens the app</span>
+                            
+                          
+                              <span class="step-duration">
+                               1ms
+                              </span>
+                            
+                         
+                            
+                          
+                          <!-- Adding data table data-->
+                          
+                      </span>
+                                
+                                
+
+                                    
+
+                                    
+
+                                    
+
+                                    
+                                </div>
+                                </p>
+                                
+                                
+                                
+                                <p class="scenario-container">
+                                <div class="row steps">
+                                    
+                                    
+                                    <span class="label label-success" title="Success"><i
+                                            class="glyphicon glyphicon-ok"></i></span>
+                                    
+                                    
+                                    <span class="text">
+                        <span class="keyword highlight">And </span>
+                          <span> another condition</span>
+                            
+                          
+                              <span class="step-duration">
+                               1ms
+                              </span>
+                            
+                         
+                            
+                          
+                          <!-- Adding data table data-->
+                          
+                      </span>
+                                
+                                
+
+                                    
+
+                                    
+
+                                    
+
+                                    
+                                </div>
+                                </p>
+                                
+                                
+                                
+                                <p class="scenario-container">
+                                <div class="row steps">
+                                    
+                                    
+                                    <span class="label label-success" title="Success"><i
+                                            class="glyphicon glyphicon-ok"></i></span>
+                                    
+                                    
+                                    <span class="text">
+                        <span class="keyword highlight">Then </span>
+                          <span> the app shows home screen</span>
+                            
+                          
+                              <span class="step-duration">
+                               1ms
+                              </span>
+                            
+                         
+                            
+                          
+                          <!-- Adding data table data-->
+                          
+                      </span>
+                                
+                                
+
+                                    
+
+                                    
+
+                                    
+
+                                    
+                                </div>
+                                </p>
+                                
+                                
                             </div>
                         </div>
                     </div>
@@ -715,7 +609,6 @@
                                 <div></div>
                                 
                                 
->>>>>>> c028faf1
                                 
                                 <p class="scenario-container">
                                 <div class="row steps">
@@ -726,8 +619,8 @@
                                     
                                     
                                     <span class="text">
-                        <span class="keyword highlight">When </span>
-                          <span> Campbell opens the app</span>
+                        <span class="keyword highlight">Given </span>
+                          <span> a new scenario</span>
                             
                           
                               <span class="step-duration">
@@ -764,8 +657,8 @@
                                     
                                     
                                     <span class="text">
-                        <span class="keyword highlight">And </span>
-                          <span> another condition</span>
+                        <span class="keyword highlight">When </span>
+                          <span> adding the value</span>
                             
                           
                               <span class="step-duration">
@@ -803,7 +696,7 @@
                                     
                                     <span class="text">
                         <span class="keyword highlight">Then </span>
-                          <span> the app shows home screen</span>
+                          <span> value should be in test</span>
                             
                           
                               <span class="step-duration">
